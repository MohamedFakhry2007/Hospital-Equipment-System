--- conflicted
+++ resolved
@@ -578,7 +578,6 @@
 def save_settings_page():
     """Handle saving settings."""
     logger.info("Received request to save settings.")
-<<<<<<< HEAD
     data = request.get_json(silent=True)
 
     if data is None:
@@ -596,7 +595,7 @@
             return redirect(url_for('views.settings_page'))
 
     logger.debug(f"Request data: {data}")
-=======
+
     if request.is_json:
         data = request.get_json()
         logger.debug(f"Request data: {data}")
@@ -605,7 +604,6 @@
         # This case should ideally not happen if the frontend always sends JSON
         flash('Invalid request format. Expected JSON.', 'danger')
         return redirect(url_for('views.settings_page'))
->>>>>>> 3922dd58
 
     email_notifications_enabled = data.get('email_notifications_enabled', False) # Defaults to False if not present
     logger.debug(f"Email notifications enabled: {email_notifications_enabled}")
